--- conflicted
+++ resolved
@@ -4,14 +4,8 @@
 
 use Gaufrette\Checksum;
 use Gaufrette\Path;
-<<<<<<< HEAD
-=======
-use FilesystemIterator;
-use RecursiveDirectoryIterator;
-use RecursiveIteratorIterator;
 use Gaufrette\Filesystem;
 use Gaufrette\FileStream;
->>>>>>> 1f8facad
 
 /**
  * Adapter for the local filesystem
@@ -35,14 +29,16 @@
     public function __construct($directory, $create = false)
     {
         $this->directory = $this->normalizePath($directory);
+
         if (is_link($this->directory)) {
             $this->directory = readlink($this->directory);
         }
+
         $this->ensureDirectoryExists($this->directory, $create);
     }
 
     /**
-     * {@InheritDoc}
+     * {@inheritDoc}
      */
     public function read($key)
     {
@@ -56,7 +52,7 @@
     }
 
     /**
-     * {@InheritDoc}
+     * {@inheritDoc}
      */
     public function write($key, $content, array $metadata = null)
     {
@@ -74,7 +70,7 @@
     }
 
     /**
-     * {@InheritDoc}
+     * {@inheritDoc}
      */
     public function rename($key, $new)
     {
@@ -84,7 +80,7 @@
     }
 
     /**
-     * {@InheritDoc}
+     * {@inheritDoc}
      */
     public function exists($key)
     {
@@ -92,7 +88,7 @@
     }
 
     /**
-     * {@InheritDoc}
+     * {@inheritDoc}
      */
     public function keys()
     {
@@ -117,7 +113,7 @@
     }
 
     /**
-     * {@InheritDoc}
+     * {@inheritDoc}
      */
     public function mtime($key)
     {
@@ -133,7 +129,7 @@
     }
 
     /**
-     * {@InheritDoc}
+     * {@inheritDoc}
      */
     public function delete($key)
     {
@@ -237,7 +233,7 @@
     }
 
     /**
-     * {@InheritDoc}
+     * {@inheritDoc}
      */
     public function supportsMetadata()
     {
@@ -245,7 +241,7 @@
     }
 
     /**
-     * {@InheritDoc}
+     * {@inheritDoc}
      */
     public function createFileStream($key, Filesystem $filesystem)
     {
