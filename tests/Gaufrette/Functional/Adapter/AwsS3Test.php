--- conflicted
+++ resolved
@@ -98,15 +98,6 @@
         $this->assertTrue($filesystem->has('foo'));
     }
 
-<<<<<<< HEAD
-=======
-    public function testGetsObjectUrls()
-    {
-        $filesystem = $this->getFilesystem(['create' => true]);
-        $this->assertNotEmpty($filesystem->getAdapter()->getUrl('foo'));
-    }
-
->>>>>>> 24c8cf8a
     public function testChecksForObjectExistenceWithDirectory()
     {
         $filesystem = $this->getFilesystem(['directory' => 'bar', 'create' => true]);
@@ -115,15 +106,6 @@
         $this->assertTrue($filesystem->has('foo'));
     }
 
-<<<<<<< HEAD
-=======
-    public function testGetsObjectUrlsWithDirectory()
-    {
-        $filesystem = $this->getFilesystem(['directory' => 'bar']);
-        $this->assertNotEmpty($filesystem->getAdapter()->getUrl('foo'));
-    }
-
->>>>>>> 24c8cf8a
     public function testListKeysWithoutDirectory()
     {
         $filesystem = $this->getFilesystem(['create' => true]);
